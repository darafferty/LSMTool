--- conflicted
+++ resolved
@@ -51,37 +51,6 @@
   stage: test
   image: python:3.${PY_VERSION}
   script:
-<<<<<<< HEAD
-    - pip install .
-    - pip install pytest-cov
-    - python -m pytest --cov-report=term --cov=lsmtool
-
-test-python-3.8:
-  extends: .test
-  variables:
-    PYTHON_VERSION: "3.8"
-
-test-python-3.9:
-  extends: .test
-  variables:
-    PYTHON_VERSION: "3.9"
-
-test-python-3.10:
-  extends: .test
-  variables:
-    PYTHON_VERSION: "3.10"
-
-test-python-3.11:
-  extends: .test
-  variables:
-    PYTHON_VERSION: "3.11"
-
-test-python-3.12:
-  extends: .test
-  variables:
-    PYTHON_VERSION: "3.12"
-  coverage: '/TOTAL.*\s+(\d+%)$/'
-=======
     - tox -e py3${PY_VERSION}
   parallel:
     matrix: # use the matrix for testing
@@ -100,4 +69,3 @@
 #         path: coverage.xml
 #     paths:
 #       - htmlcov/*
->>>>>>> de9a5b4a
